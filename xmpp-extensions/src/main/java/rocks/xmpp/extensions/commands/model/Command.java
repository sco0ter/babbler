/*
 * The MIT License (MIT)
 *
 * Copyright (c) 2014-2015 Christian Schudt
 *
 * Permission is hereby granted, free of charge, to any person obtaining a copy
 * of this software and associated documentation files (the "Software"), to deal
 * in the Software without restriction, including without limitation the rights
 * to use, copy, modify, merge, publish, distribute, sublicense, and/or sell
 * copies of the Software, and to permit persons to whom the Software is
 * furnished to do so, subject to the following conditions:
 *
 * The above copyright notice and this permission notice shall be included in
 * all copies or substantial portions of the Software.
 *
 * THE SOFTWARE IS PROVIDED "AS IS", WITHOUT WARRANTY OF ANY KIND, EXPRESS OR
 * IMPLIED, INCLUDING BUT NOT LIMITED TO THE WARRANTIES OF MERCHANTABILITY,
 * FITNESS FOR A PARTICULAR PURPOSE AND NONINFRINGEMENT. IN NO EVENT SHALL THE
 * AUTHORS OR COPYRIGHT HOLDERS BE LIABLE FOR ANY CLAIM, DAMAGES OR OTHER
 * LIABILITY, WHETHER IN AN ACTION OF CONTRACT, TORT OR OTHERWISE, ARISING FROM,
 * OUT OF OR IN CONNECTION WITH THE SOFTWARE OR THE USE OR OTHER DEALINGS IN
 * THE SOFTWARE.
 */

package rocks.xmpp.extensions.commands.model;

import javax.xml.XMLConstants;
import javax.xml.bind.annotation.XmlAnyElement;
import javax.xml.bind.annotation.XmlAttribute;
import javax.xml.bind.annotation.XmlElement;
import javax.xml.bind.annotation.XmlEnumValue;
import javax.xml.bind.annotation.XmlRootElement;
import javax.xml.bind.annotation.XmlSeeAlso;
import javax.xml.bind.annotation.XmlValue;
import java.util.ArrayList;
import java.util.Collection;
import java.util.Collections;
import java.util.List;
import java.util.Objects;

/**
 * The implementation of the {@code <command/>} element in the {@code http://jabber.org/protocol/commands} namespace.
 * <p>
 * This class is immutable.
 *
 * @author Christian Schudt
 * @see <a href="http://xmpp.org/extensions/xep-0050.html">XEP-0050: Ad-Hoc Commands</a>
 * @see <a href="http://xmpp.org/extensions/xep-0050.html#schema">XML Schema</a>
 */
<<<<<<< HEAD
@XmlRootElement(name = "command")
=======
@XmlRootElement
>>>>>>> d9b90ad0
@XmlSeeAlso({Command.MalformedAction.class, Command.BadAction.class, Command.BadLocale.class, Command.BadPayload.class, Command.BadSessionId.class, Command.SessionExpired.class})
public final class Command {

    /**
     * http://jabber.org/protocol/commands
     */
    public static final String NAMESPACE = "http://jabber.org/protocol/commands";

<<<<<<< HEAD
    @XmlAttribute(name = "action")
    private final Action action;

    @XmlAttribute(name = "node")
    private final String node;

    @XmlAttribute(name = "sessionid")
    private final String sessionId;

    @XmlAttribute(name = "lang", namespace = XMLConstants.XML_NS_URI)
    private final String language;

    @XmlAttribute(name = "status")
    private final Status status;

    @XmlElement(name = "actions")
    private final Actions actions;

    @XmlElement(name = "note")
    private final List<Note> notes = new ArrayList<>();

    @XmlAnyElement(lax = true)
    private final List<Object> payloads = new ArrayList<>();

    private Command() {
        this.action = null;
        this.node = null;
        this.sessionId = null;
        this.status = null;
        this.actions = null;
        this.language = null;
    }

    /**
     * Creates a command request for simple execution.
     *
     * @param node   The node.
     * @param action The action. If null, {@link Action#EXECUTE} is implied.
     */
    public Command(String node, Action action) {
        this(node, null, action, null);
    }

=======
    @XmlAttribute
    private final Action action;

    @XmlAttribute
    private final String node;

    @XmlAttribute
    private final String sessionid;

    @XmlAttribute(namespace = XMLConstants.XML_NS_URI)
    private final String lang;

    @XmlAttribute
    private final Status status;

    private final Actions actions;

    private final List<Note> note = new ArrayList<>();

    @XmlAnyElement(lax = true)
    private final List<Object> payloads = new ArrayList<>();

    private Command() {
        this.action = null;
        this.node = null;
        this.sessionid = null;
        this.status = null;
        this.actions = null;
        this.lang = null;
    }

    /**
     * Creates a command request for simple execution.
     *
     * @param node   The node.
     * @param action The action. If null, {@link Action#EXECUTE} is implied.
     */
    public Command(String node, Action action) {
        this(node, null, action, null);
    }

>>>>>>> d9b90ad0
    /**
     * Creates a command request, which is created by the requester.
     *
     * @param node      The node.
     * @param sessionId The session id.
     * @param action    The action. If null, {@link Action#EXECUTE} is implied.
     * @param payloads  The payloads.
     */
    public Command(String node, String sessionId, Action action, List<Object> payloads) {
        this(node, sessionId, action, payloads, null, null);
    }

    /**
     * Creates a command request, which is created by the requester.
     *
     * @param node      The node.
     * @param sessionId The session id.
     * @param action    The action. If null, {@link Action#EXECUTE} is implied.
     * @param payloads  The payloads.
     * @param language  The language.
     * @param notes     The notes.
     */
    public Command(String node, String sessionId, Action action, List<Object> payloads, String language, List<Note> notes) {
        this(node, sessionId, action, null, null, null, payloads, language, notes);
    }

    /**
     * Creates a command result, which is created by the responder.
     *
     * @param node          The node.
     * @param sessionId     The session id.
     * @param status        The status.
     * @param actions       The actions, which are possible to execute by the requester.
     * @param defaultAction The default action, which should be executed by the requester.
     * @param payloads      The payloads.
     */
    public Command(String node, String sessionId, Status status, Collection<Action> actions, Action defaultAction, List<Object> payloads) {
        this(node, sessionId, status, actions, defaultAction, payloads, null, null);
    }

    /**
     * Creates a command result, which is created by the responder.
     *
     * @param node          The node.
     * @param sessionId     The session id.
     * @param status        The status.
     * @param actions       The actions, which are possible to execute by the requester.
     * @param defaultAction The default action, which should be executed by the requester.
     * @param payloads      The payloads.
     * @param language      The language.
     * @param notes         The notes.
     */
    public Command(String node, String sessionId, Status status, Collection<Action> actions, Action defaultAction, List<Object> payloads, String language, List<Note> notes) {
        this(node, sessionId, null, status, actions, defaultAction, payloads, language, notes);
    }

    /**
     * Creates a command result, which is created by the responder.
     *
     * @param node      The node.
     * @param actions   The actions, which are possible to execute.
     * @param sessionId The session id.
     * @param payloads  The payloads.
     */
    private Command(String node, String sessionId, Action action, Status status, Collection<Action> actions, Action defaultAction, List<Object> payloads, String language, List<Note> notes) {
        this.node = Objects.requireNonNull(node);
<<<<<<< HEAD
        this.sessionId = sessionId;
=======
        this.sessionid = sessionId;
>>>>>>> d9b90ad0
        this.action = action;
        this.status = status;
        if (payloads != null) {
            this.payloads.addAll(payloads);
        }
        if (notes != null) {
<<<<<<< HEAD
            this.notes.addAll(notes);
=======
            this.note.addAll(notes);
>>>>>>> d9b90ad0
        }
        if (actions != null) {
            this.actions = new Actions(actions.contains(Action.PREV) ? "" : null, actions.contains(Action.NEXT) ? "" : null, actions.contains(Action.COMPLETE) ? "" : null, defaultAction);
        } else {
            this.actions = null;
        }
<<<<<<< HEAD
        this.language = language;
=======
        this.lang = language;
>>>>>>> d9b90ad0
    }

    /**
     * Gets the command payload.
     *
     * @return The command payload.
     * @see <a href="http://xmpp.org/extensions/xep-0050.html#impl-payloads">3.5 Command Payloads</a>
     */
    public final List<Object> getPayloads() {
        return payloads;
    }

    /**
     * Gets the action, which is used by the requester.
     *
     * @return The action.
     */
    public final Action getAction() {
        return action;
    }

    /**
     * Gets the node.
     *
     * @return The node.
     * @see <a href="http://xmpp.org/extensions/xep-0050.html#impl-nodes">3.2 Command Nodes</a>
     */
    public final String getNode() {
        return node;
    }

    /**
     * Gets the status of the command.
     *
     * @return The status.
     */
    public final Status getStatus() {
        return status;
    }

    /**
     * Gets the session id.
     *
     * @return The session id.
     */
    public final String getSessionId() {
<<<<<<< HEAD
        return sessionId;
=======
        return sessionid;
>>>>>>> d9b90ad0
    }

    /**
     * Gets the possible command actions, which are provided by the responder.
     *
     * @return The command actions.
     * @see <a href="http://xmpp.org/extensions/xep-0050.html#impl-actions">3.4 Command Actions</a>
     */
    public final Collection<Action> getActions() {
        if (status == Status.COMPLETED) {
            return Collections.emptyList();
        }
        List<Action> possibleActions = new ArrayList<>();
        // 1. The action "cancel" is always allowed.
        possibleActions.add(Action.CANCEL);

        // 2. If there is no <actions/> element, the user-agent can use a single-stage dialog or view.
        // The action "execute" is equivalent to the action "complete".
        // 3. If there is an <actions/> element, the user-agent usually uses a multi-stage dialog or view, such as a wizard.
        // The action "execute" is always allowed, and is equivalent to the action "next".
        possibleActions.add(Action.EXECUTE);

        if (actions == null) {
            possibleActions.add(Action.COMPLETE);
        } else {
            // The "prev" action is typically the "back" or "previous" button or option in a wizard. If <prev/> is not contained by the <actions/>, it is disabled.
            if (actions.prev != null) {
                possibleActions.add(Action.PREV);
            }
            // The "next" action is typically the "next" button or option in a wizard. If <next/> is not contained by the <actions/>, it is disabled.
            if (actions.next != null) {
                possibleActions.add(Action.NEXT);
            }
            // The "complete" action is typically the "finish" or "done" button or option in a wizard. If <complete/> is not contained by the <actions/>, it is disabled.
            if (actions.complete != null) {
                possibleActions.add(Action.COMPLETE);
            }
        }
        return Collections.unmodifiableList(possibleActions);
    }

    /**
     * Gets the default action or null, if there is no default action.
     *
     * @return The default action.
     */
    public final Action getDefaultAction() {
        return actions != null ? actions.defaultAction : null;
    }

    /**
     * Gets the notes.
     *
     * @return The notes.
     */
    public final List<Note> getNotes() {
<<<<<<< HEAD
        return notes;
    }

    public String getLanguage() {
        return language;
=======
        return note;
    }

    /**
     * Gets the language.
     * <blockquote>
     * The "xml:lang" attribute specifies the language/locale this {@code <command/>} is intended for.
     * This element MAY be specified by the requester to request a specific language/locale, and SHOULD be included by the responder to indicate the language/locale in use.
     * </blockquote>
     *
     * @return The language.
     */
    public final String getLanguage() {
        return lang;
>>>>>>> d9b90ad0
    }

    /**
     * Represents a command action.
     */
    public enum Action {
        /**
         * The command should be canceled.
         */
        @XmlEnumValue("cancel")
        CANCEL,
        /**
         * The command should be completed (if possible).
         */
        @XmlEnumValue("complete")
        COMPLETE,
        /**
         * The command should be executed or continue to be executed. This is the default value.
         */
        @XmlEnumValue("execute")
        EXECUTE,
        /**
         * The command should progress to the next stage of execution.
         */
        @XmlEnumValue("next")
        NEXT,
        /**
         * The command should be digress to the previous stage of execution.
         */
        @XmlEnumValue("prev")
        PREV
    }

    /**
     * Represents the status of the command.
     */
    public enum Status {

        /**
         * The command has been canceled. The command session has ended.
         */
        @XmlEnumValue("canceled")
        CANCELED,
        /**
         * The command has completed. The command session has ended.
         */
        @XmlEnumValue("completed")
        COMPLETED,
        /**
         * The command is being executed.
         */
        @XmlEnumValue("executing")
        EXECUTING
    }

    /**
     * The actions element.
     */
    private static final class Actions {

<<<<<<< HEAD
        @XmlElement(name = "prev")
        private final String prev;

        @XmlElement(name = "next")
        private final String next;

        @XmlElement(name = "complete")
=======
        private final String prev;

        private final String next;

>>>>>>> d9b90ad0
        private final String complete;

        @XmlAttribute(name = "execute")
        private final Action defaultAction;

        private Actions() {
            this(null, null, null, null);
        }

        private Actions(String prev, String next, String complete, Action defaultAction) {
            this.prev = prev;
            this.next = next;
            this.complete = complete;
            this.defaultAction = defaultAction;
        }
    }

    /**
     * The responding JID does not understand the specified action.
     */
    @XmlRootElement(name = "malformed-action")
    public static final class MalformedAction {
    }

    /**
     * The responding JID cannot accept the specified action.
     */
    @XmlRootElement(name = "bad-action")
    public static final class BadAction {
    }

    /**
     * The responding JID cannot accept the specified language/locale.
     */
    @XmlRootElement(name = "bad-locale")
    public static final class BadLocale {
    }

    /**
     * The responding JID cannot accept the specified payload (e.g. the data form did not provide one or more required fields).
     */
    @XmlRootElement(name = "bad-payload")
    public static final class BadPayload {
    }

    /**
     * The responding JID cannot accept the specified sessionid.
     */
    @XmlRootElement(name = "bad-sessionid")
    public static final class BadSessionId {
    }

    /**
     * The requesting JID specified a sessionid that is no longer active (either because it was completed, canceled, or timed out).
     */
    @XmlRootElement(name = "session-expired")
    public static final class SessionExpired {
    }

    /**
     * Represents a note associated with a command.
     *
     * @see <a href="http://xmpp.org/extensions/xep-0050.html#desc-note">4.3 &lt;note/&gt; Element</a>
     */
    public static final class Note {

        @XmlValue
        private final String value;

<<<<<<< HEAD
        @XmlAttribute(name = "type")
=======
        @XmlAttribute
>>>>>>> d9b90ad0
        private final Type type;

        private Note() {
            this.value = null;
            this.type = null;
        }

        /**
         * Creates a note.
         *
         * @param type  The note type.
         * @param value The actual note value.
         */
        public Note(Type type, String value) {
            this.type = Objects.requireNonNull(type);
            this.value = value;
        }

        /**
         * Gets the note type.
         *
         * @return The type.
         */
        public final Type getType() {
            return type;
        }

        /**
         * Gets the note value.
         *
         * @return The note value.
         */
        public final String getValue() {
            return value;
        }

        /**
         * Represents the note type.
         */
        public enum Type {
            /**
             * The note indicates an error. The text should indicate the reason for the error.
             */
            @XmlEnumValue(value = "error")
            ERROR,
            /**
             * The note is informational only. This is not really an exceptional condition.
             */
            @XmlEnumValue(value = "info")
            INFO,
            /**
             * The note indicates a warning. Possibly due to illogical (yet valid) data.
             */
            @XmlEnumValue(value = "warn")
            WARN
        }
    }
}

<|MERGE_RESOLUTION|>--- conflicted
+++ resolved
@@ -27,7 +27,6 @@
 import javax.xml.XMLConstants;
 import javax.xml.bind.annotation.XmlAnyElement;
 import javax.xml.bind.annotation.XmlAttribute;
-import javax.xml.bind.annotation.XmlElement;
 import javax.xml.bind.annotation.XmlEnumValue;
 import javax.xml.bind.annotation.XmlRootElement;
 import javax.xml.bind.annotation.XmlSeeAlso;
@@ -47,11 +46,7 @@
  * @see <a href="http://xmpp.org/extensions/xep-0050.html">XEP-0050: Ad-Hoc Commands</a>
  * @see <a href="http://xmpp.org/extensions/xep-0050.html#schema">XML Schema</a>
  */
-<<<<<<< HEAD
-@XmlRootElement(name = "command")
-=======
 @XmlRootElement
->>>>>>> d9b90ad0
 @XmlSeeAlso({Command.MalformedAction.class, Command.BadAction.class, Command.BadLocale.class, Command.BadPayload.class, Command.BadSessionId.class, Command.SessionExpired.class})
 public final class Command {
 
@@ -60,51 +55,6 @@
      */
     public static final String NAMESPACE = "http://jabber.org/protocol/commands";
 
-<<<<<<< HEAD
-    @XmlAttribute(name = "action")
-    private final Action action;
-
-    @XmlAttribute(name = "node")
-    private final String node;
-
-    @XmlAttribute(name = "sessionid")
-    private final String sessionId;
-
-    @XmlAttribute(name = "lang", namespace = XMLConstants.XML_NS_URI)
-    private final String language;
-
-    @XmlAttribute(name = "status")
-    private final Status status;
-
-    @XmlElement(name = "actions")
-    private final Actions actions;
-
-    @XmlElement(name = "note")
-    private final List<Note> notes = new ArrayList<>();
-
-    @XmlAnyElement(lax = true)
-    private final List<Object> payloads = new ArrayList<>();
-
-    private Command() {
-        this.action = null;
-        this.node = null;
-        this.sessionId = null;
-        this.status = null;
-        this.actions = null;
-        this.language = null;
-    }
-
-    /**
-     * Creates a command request for simple execution.
-     *
-     * @param node   The node.
-     * @param action The action. If null, {@link Action#EXECUTE} is implied.
-     */
-    public Command(String node, Action action) {
-        this(node, null, action, null);
-    }
-
-=======
     @XmlAttribute
     private final Action action;
 
@@ -146,7 +96,6 @@
         this(node, null, action, null);
     }
 
->>>>>>> d9b90ad0
     /**
      * Creates a command request, which is created by the requester.
      *
@@ -213,33 +162,21 @@
      */
     private Command(String node, String sessionId, Action action, Status status, Collection<Action> actions, Action defaultAction, List<Object> payloads, String language, List<Note> notes) {
         this.node = Objects.requireNonNull(node);
-<<<<<<< HEAD
-        this.sessionId = sessionId;
-=======
         this.sessionid = sessionId;
->>>>>>> d9b90ad0
         this.action = action;
         this.status = status;
         if (payloads != null) {
             this.payloads.addAll(payloads);
         }
         if (notes != null) {
-<<<<<<< HEAD
-            this.notes.addAll(notes);
-=======
             this.note.addAll(notes);
->>>>>>> d9b90ad0
         }
         if (actions != null) {
             this.actions = new Actions(actions.contains(Action.PREV) ? "" : null, actions.contains(Action.NEXT) ? "" : null, actions.contains(Action.COMPLETE) ? "" : null, defaultAction);
         } else {
             this.actions = null;
         }
-<<<<<<< HEAD
-        this.language = language;
-=======
         this.lang = language;
->>>>>>> d9b90ad0
     }
 
     /**
@@ -286,11 +223,7 @@
      * @return The session id.
      */
     public final String getSessionId() {
-<<<<<<< HEAD
-        return sessionId;
-=======
         return sessionid;
->>>>>>> d9b90ad0
     }
 
     /**
@@ -347,13 +280,6 @@
      * @return The notes.
      */
     public final List<Note> getNotes() {
-<<<<<<< HEAD
-        return notes;
-    }
-
-    public String getLanguage() {
-        return language;
-=======
         return note;
     }
 
@@ -368,7 +294,6 @@
      */
     public final String getLanguage() {
         return lang;
->>>>>>> d9b90ad0
     }
 
     /**
@@ -429,20 +354,10 @@
      */
     private static final class Actions {
 
-<<<<<<< HEAD
-        @XmlElement(name = "prev")
         private final String prev;
 
-        @XmlElement(name = "next")
         private final String next;
 
-        @XmlElement(name = "complete")
-=======
-        private final String prev;
-
-        private final String next;
-
->>>>>>> d9b90ad0
         private final String complete;
 
         @XmlAttribute(name = "execute")
@@ -512,11 +427,7 @@
         @XmlValue
         private final String value;
 
-<<<<<<< HEAD
-        @XmlAttribute(name = "type")
-=======
         @XmlAttribute
->>>>>>> d9b90ad0
         private final Type type;
 
         private Note() {
