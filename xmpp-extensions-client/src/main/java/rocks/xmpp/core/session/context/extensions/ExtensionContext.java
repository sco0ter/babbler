/*
 * The MIT License (MIT)
 *
 * Copyright (c) 2014 Christian Schudt
 *
 * Permission is hereby granted, free of charge, to any person obtaining a copy
 * of this software and associated documentation files (the "Software"), to deal
 * in the Software without restriction, including without limitation the rights
 * to use, copy, modify, merge, publish, distribute, sublicense, and/or sell
 * copies of the Software, and to permit persons to whom the Software is
 * furnished to do so, subject to the following conditions:
 *
 * The above copyright notice and this permission notice shall be included in
 * all copies or substantial portions of the Software.
 *
 * THE SOFTWARE IS PROVIDED "AS IS", WITHOUT WARRANTY OF ANY KIND, EXPRESS OR
 * IMPLIED, INCLUDING BUT NOT LIMITED TO THE WARRANTIES OF MERCHANTABILITY,
 * FITNESS FOR A PARTICULAR PURPOSE AND NONINFRINGEMENT. IN NO EVENT SHALL THE
 * AUTHORS OR COPYRIGHT HOLDERS BE LIABLE FOR ANY CLAIM, DAMAGES OR OTHER
 * LIABILITY, WHETHER IN AN ACTION OF CONTRACT, TORT OR OTHERWISE, ARISING FROM,
 * OUT OF OR IN CONNECTION WITH THE SOFTWARE OR THE USE OR OTHER DEALINGS IN
 * THE SOFTWARE.
 */

package rocks.xmpp.core.session.context.extensions;

import rocks.xmpp.core.session.context.CoreContext;
import rocks.xmpp.extensions.activity.model.Activity;
import rocks.xmpp.extensions.address.model.Addresses;
import rocks.xmpp.extensions.attention.model.Attention;
import rocks.xmpp.extensions.avatar.AvatarManager;
import rocks.xmpp.extensions.avatar.model.data.AvatarData;
import rocks.xmpp.extensions.avatar.model.metadata.AvatarMetadata;
import rocks.xmpp.extensions.blocking.BlockingManager;
import rocks.xmpp.extensions.blocking.model.BlockList;
import rocks.xmpp.extensions.bookmarks.model.BookmarkStorage;
import rocks.xmpp.extensions.bytestreams.ibb.InBandByteStreamManager;
import rocks.xmpp.extensions.bytestreams.ibb.model.InBandByteStream;
import rocks.xmpp.extensions.bytestreams.s5b.model.Socks5ByteStream;
import rocks.xmpp.extensions.caps.EntityCapabilitiesManager;
import rocks.xmpp.extensions.caps.model.EntityCapabilities;
import rocks.xmpp.extensions.carbons.model.Disable;
import rocks.xmpp.extensions.carbons.model.Enable;
import rocks.xmpp.extensions.carbons.model.Private;
import rocks.xmpp.extensions.carbons.model.Sent;
import rocks.xmpp.extensions.chatstates.model.*;
import rocks.xmpp.extensions.commands.model.Command;
import rocks.xmpp.extensions.data.layout.model.Page;
import rocks.xmpp.extensions.data.mediaelement.model.Media;
import rocks.xmpp.extensions.data.validate.model.Validation;
import rocks.xmpp.extensions.delay.model.DelayedDelivery;
import rocks.xmpp.extensions.featureneg.model.FeatureNegotiation;
import rocks.xmpp.extensions.forward.model.Forwarded;
import rocks.xmpp.extensions.geoloc.GeoLocationManager;
import rocks.xmpp.extensions.geoloc.model.GeoLocation;
import rocks.xmpp.extensions.hashes.HashManager;
import rocks.xmpp.extensions.hashes.model.Hash;
import rocks.xmpp.extensions.httpauth.model.ConfirmationRequest;
import rocks.xmpp.extensions.invisible.model.Invisible;
import rocks.xmpp.extensions.invisible.model.Visible;
import rocks.xmpp.extensions.jingle.apps.filetransfer.model.JingleFileTransfer;
import rocks.xmpp.extensions.jingle.apps.rtp.model.Rtp;
import rocks.xmpp.extensions.jingle.model.Jingle;
import rocks.xmpp.extensions.jingle.transports.ibb.model.InBandBytestreamsTransportMethod;
import rocks.xmpp.extensions.jingle.transports.iceudp.model.IceUdpTransportMethod;
import rocks.xmpp.extensions.jingle.transports.s5b.model.S5bTransportMethod;
import rocks.xmpp.extensions.json.model.Json;
import rocks.xmpp.extensions.last.LastActivityManager;
import rocks.xmpp.extensions.last.model.LastActivity;
import rocks.xmpp.extensions.messagecorrect.model.Replace;
import rocks.xmpp.extensions.mood.model.Mood;
import rocks.xmpp.extensions.muc.conference.model.DirectInvitation;
import rocks.xmpp.extensions.muc.model.Muc;
import rocks.xmpp.extensions.nick.model.Nickname;
import rocks.xmpp.extensions.offline.model.OfflineMessage;
import rocks.xmpp.extensions.oob.OutOfBandFileTransferManager;
import rocks.xmpp.extensions.oob.model.iq.OobIQ;
import rocks.xmpp.extensions.oob.model.x.OobX;
import rocks.xmpp.extensions.ping.PingManager;
import rocks.xmpp.extensions.ping.model.Ping;
import rocks.xmpp.extensions.privacy.model.Privacy;
import rocks.xmpp.extensions.privatedata.model.PrivateData;
import rocks.xmpp.extensions.privatedata.rosterdelimiter.model.RosterDelimiter;
import rocks.xmpp.extensions.privatedata.rosternotes.model.Annotation;
import rocks.xmpp.extensions.pubsub.model.PubSub;
import rocks.xmpp.extensions.reach.ReachabilityManager;
import rocks.xmpp.extensions.reach.model.Reachability;
import rocks.xmpp.extensions.receipts.MessageDeliveryReceiptsManager;
import rocks.xmpp.extensions.receipts.model.Received;
import rocks.xmpp.extensions.receipts.model.Request;
import rocks.xmpp.extensions.register.model.Registration;
import rocks.xmpp.extensions.register.model.feature.RegisterFeature;
import rocks.xmpp.extensions.rosterx.ContactExchangeManager;
import rocks.xmpp.extensions.rosterx.model.ContactExchange;
import rocks.xmpp.extensions.rpc.model.Rpc;
import rocks.xmpp.extensions.rsm.model.ResultSetManagement;
import rocks.xmpp.extensions.rtt.model.RealTimeText;
import rocks.xmpp.extensions.search.model.Search;
import rocks.xmpp.extensions.shim.model.Headers;
import rocks.xmpp.extensions.si.StreamInitiationManager;
import rocks.xmpp.extensions.si.model.StreamInitiation;
import rocks.xmpp.extensions.si.profile.filetransfer.model.SIFileTransferOffer;
import rocks.xmpp.extensions.sm.model.StreamManagement;
import rocks.xmpp.extensions.time.EntityTimeManager;
import rocks.xmpp.extensions.time.model.EntityTime;
import rocks.xmpp.extensions.tune.model.Tune;
import rocks.xmpp.extensions.vcard.avatar.model.AvatarUpdate;
import rocks.xmpp.extensions.vcard.temp.VCardManager;
import rocks.xmpp.extensions.vcard.temp.model.VCard;
import rocks.xmpp.extensions.version.SoftwareVersionManager;
import rocks.xmpp.extensions.version.model.SoftwareVersion;

import java.util.Arrays;

/**
 * @author Christian Schudt
 */
public class ExtensionContext extends CoreContext {

    public ExtensionContext() {
        // no-args-default constructor needed for implicit instantiation
        this(new Class[0]);
    }

    public ExtensionContext(Class<?>... extensions) {
        super(Arrays.asList(
                LastActivityManager.class,
                InBandByteStreamManager.class,
                VCardManager.class,
                OutOfBandFileTransferManager.class,
                GeoLocationManager.class,
                SoftwareVersionManager.class,
                StreamInitiationManager.class,
                EntityCapabilitiesManager.class,
                ContactExchangeManager.class,
                ReachabilityManager.class,
                AvatarManager.class,
                MessageDeliveryReceiptsManager.class,
                BlockingManager.class,
                PingManager.class,
                EntityTimeManager.class,
                HashManager.class
        ), concatenateArrays(extensions,

                // XEP-0009: Jabber-RPC
                Rpc.class,

                // XEP-0012: Last Activity
                LastActivity.class,

                // XEP-0013: Flexible Offline Message Retrieval
                OfflineMessage.class,

                // XEP-0016: Privacy Lists
                Privacy.class,

                // XEP-0020: Feature Negotiation
                FeatureNegotiation.class,

                // XEP-0033: Extended Stanza Addressing
                Addresses.class,

                // XEP-0045: Multi-User Chat
                Muc.class,

                // XEP-0047: In-Band Bytestreams
                InBandByteStream.class,

                // XEP-0048: BookmarkStorage
                BookmarkStorage.class,

<<<<<<< HEAD
                // XEP-0049: Private XML Storage
                PrivateData.class,

                // XEP-0050: Ad-Hoc Commands
                Command.class,

=======
>>>>>>> 9530109a
                // XEP-0054: vcard-temp
                VCard.class,

                // XEP-0055: Jabber Search
                Search.class,

                // XEP-0060: Publish-Subscribe
                PubSub.class,

                // XEP-0065: SOCKS5 Bytestreams
                Socks5ByteStream.class,

                // XEP-0066: Out of Band Data
                OobIQ.class, OobX.class,

                // XEP-0070: Verifying HTTP Requests via XMPP
                ConfirmationRequest.class,

                // XEP-0077: In-Band Registration
                RegisterFeature.class, Registration.class,

                // XEP-0080: User Location
                GeoLocation.class,

                // XEP-0084: User Avatar
                AvatarData.class, AvatarMetadata.class,

                // XEP-0085: Chat State Notifications
                ChatState.class,

                // XEP-0092: Software Version
                SoftwareVersion.class,

                // XEP-0095: Stream Initiation
                StreamInitiation.class,

                // XEP-0096: SI File Transfer
                SIFileTransferOffer.class,

                // XEP-0107: User Mood
                Mood.class,

                // XEP-0108: User Activity
                Activity.class,

                // XEP-0115: Entity Capabilities
                EntityCapabilities.class,

                // XEP-0118: User Tune
                Tune.class,

                // XEP-0131: Stanza Headers and Internet Metadata
                Headers.class,

                // XEP-0144: Roster Item Exchange
                ContactExchange.class,

                // XEP-0152: Reachability Addresses
                Reachability.class,

                // XEP-0153: vCard-Based Avatars
                AvatarUpdate.class,

                // XEP-0166: Jingle
                Jingle.class,

                // XEP-0167: Jingle RTP Sessions
                Rtp.class,

                // XEP-0172: User Nickname
                Nickname.class,

                // XEP-0176: Jingle ICE-UDP Transport Method
                IceUdpTransportMethod.class,

                // XEP-0184: Message Delivery Receipts
                Received.class, Request.class,

                // XEP-0186: Invisible Command
                Invisible.class, Visible.class,

                // XEP-0191: Blocking Command
                BlockList.class,

                // XEP-0198: Stream Management
                StreamManagement.class,

                // XEP-0199: XMPP Ping
                Ping.class,

                // XEP-0202: Entity Time
                EntityTime.class,

                // XEP-0203: Delayed Delivery
                DelayedDelivery.class,

                // XEP-0224: Attention
                Attention.class,

                // XEP-0231: Bits of Binary
                InBandByteStream.Data.class,

                // XEP-0234: Jingle File Transfer
                JingleFileTransfer.class,

                // XEP-0249: Direct MUC Invitations
                DirectInvitation.class,

                // XEP-0260: Jingle SOCKS5 Bytestreams Transport Method
                S5bTransportMethod.class,

                // XEP-0261: Jingle In-Band Bytestreams Transport Method
                InBandBytestreamsTransportMethod.class,

                // XEP-0280: Message Carbons
                Enable.class, Disable.class, Private.class, rocks.xmpp.extensions.carbons.model.Received.class, Sent.class,

                // XEP-0297: Stanza Forwarding
                Forwarded.class,

                // XEP-0300: Use of Cryptographic Hash Functions in XMPP
                Hash.class,

                // XEP-0301: In-Band Real Time Text
                RealTimeText.class,

                // XEP-0308: Last Message Correction
                Replace.class,

                // XEP-0335: JSON Containers
                Json.class
        ));
    }

    private static Class<?>[] concatenateArrays(Class<?>[] customExtensions, Class<?>... xmppExtensions) {
        Class<?>[] combined = Arrays.copyOf(customExtensions, customExtensions.length + xmppExtensions.length);
        System.arraycopy(xmppExtensions, 0, combined, customExtensions.length, xmppExtensions.length);
        return combined;
    }
}<|MERGE_RESOLUTION|>--- conflicted
+++ resolved
@@ -43,11 +43,8 @@
 import rocks.xmpp.extensions.carbons.model.Enable;
 import rocks.xmpp.extensions.carbons.model.Private;
 import rocks.xmpp.extensions.carbons.model.Sent;
-import rocks.xmpp.extensions.chatstates.model.*;
+import rocks.xmpp.extensions.chatstates.model.ChatState;
 import rocks.xmpp.extensions.commands.model.Command;
-import rocks.xmpp.extensions.data.layout.model.Page;
-import rocks.xmpp.extensions.data.mediaelement.model.Media;
-import rocks.xmpp.extensions.data.validate.model.Validation;
 import rocks.xmpp.extensions.delay.model.DelayedDelivery;
 import rocks.xmpp.extensions.featureneg.model.FeatureNegotiation;
 import rocks.xmpp.extensions.forward.model.Forwarded;
@@ -79,9 +76,6 @@
 import rocks.xmpp.extensions.ping.PingManager;
 import rocks.xmpp.extensions.ping.model.Ping;
 import rocks.xmpp.extensions.privacy.model.Privacy;
-import rocks.xmpp.extensions.privatedata.model.PrivateData;
-import rocks.xmpp.extensions.privatedata.rosterdelimiter.model.RosterDelimiter;
-import rocks.xmpp.extensions.privatedata.rosternotes.model.Annotation;
 import rocks.xmpp.extensions.pubsub.model.PubSub;
 import rocks.xmpp.extensions.reach.ReachabilityManager;
 import rocks.xmpp.extensions.reach.model.Reachability;
@@ -93,7 +87,6 @@
 import rocks.xmpp.extensions.rosterx.ContactExchangeManager;
 import rocks.xmpp.extensions.rosterx.model.ContactExchange;
 import rocks.xmpp.extensions.rpc.model.Rpc;
-import rocks.xmpp.extensions.rsm.model.ResultSetManagement;
 import rocks.xmpp.extensions.rtt.model.RealTimeText;
 import rocks.xmpp.extensions.search.model.Search;
 import rocks.xmpp.extensions.shim.model.Headers;
@@ -169,15 +162,9 @@
                 // XEP-0048: BookmarkStorage
                 BookmarkStorage.class,
 
-<<<<<<< HEAD
-                // XEP-0049: Private XML Storage
-                PrivateData.class,
-
                 // XEP-0050: Ad-Hoc Commands
                 Command.class,
 
-=======
->>>>>>> 9530109a
                 // XEP-0054: vcard-temp
                 VCard.class,
 
