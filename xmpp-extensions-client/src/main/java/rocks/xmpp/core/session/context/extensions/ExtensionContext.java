/*
 * The MIT License (MIT)
 *
 * Copyright (c) 2014-2015 Christian Schudt
 *
 * Permission is hereby granted, free of charge, to any person obtaining a copy
 * of this software and associated documentation files (the "Software"), to deal
 * in the Software without restriction, including without limitation the rights
 * to use, copy, modify, merge, publish, distribute, sublicense, and/or sell
 * copies of the Software, and to permit persons to whom the Software is
 * furnished to do so, subject to the following conditions:
 *
 * The above copyright notice and this permission notice shall be included in
 * all copies or substantial portions of the Software.
 *
 * THE SOFTWARE IS PROVIDED "AS IS", WITHOUT WARRANTY OF ANY KIND, EXPRESS OR
 * IMPLIED, INCLUDING BUT NOT LIMITED TO THE WARRANTIES OF MERCHANTABILITY,
 * FITNESS FOR A PARTICULAR PURPOSE AND NONINFRINGEMENT. IN NO EVENT SHALL THE
 * AUTHORS OR COPYRIGHT HOLDERS BE LIABLE FOR ANY CLAIM, DAMAGES OR OTHER
 * LIABILITY, WHETHER IN AN ACTION OF CONTRACT, TORT OR OTHERWISE, ARISING FROM,
 * OUT OF OR IN CONNECTION WITH THE SOFTWARE OR THE USE OR OTHER DEALINGS IN
 * THE SOFTWARE.
 */

package rocks.xmpp.core.session.context.extensions;

import rocks.xmpp.core.session.Extension;
import rocks.xmpp.core.session.context.CoreContext;
import rocks.xmpp.extensions.activity.model.Activity;
import rocks.xmpp.extensions.address.model.Addresses;
import rocks.xmpp.extensions.attention.AttentionManager;
import rocks.xmpp.extensions.attention.model.Attention;
import rocks.xmpp.extensions.avatar.AvatarManager;
import rocks.xmpp.extensions.avatar.model.data.AvatarData;
import rocks.xmpp.extensions.avatar.model.metadata.AvatarMetadata;
import rocks.xmpp.extensions.blocking.BlockingManager;
import rocks.xmpp.extensions.blocking.model.BlockList;
import rocks.xmpp.extensions.bob.model.Data;
import rocks.xmpp.extensions.bookmarks.model.BookmarkStorage;
import rocks.xmpp.extensions.bytestreams.ibb.InBandByteStreamManager;
import rocks.xmpp.extensions.bytestreams.ibb.model.InBandByteStream;
import rocks.xmpp.extensions.bytestreams.s5b.Socks5ByteStreamManager;
import rocks.xmpp.extensions.bytestreams.s5b.model.Socks5ByteStream;
import rocks.xmpp.extensions.caps.EntityCapabilitiesManager;
import rocks.xmpp.extensions.caps.model.EntityCapabilities;
import rocks.xmpp.extensions.carbons.MessageCarbonsManager;
import rocks.xmpp.extensions.carbons.model.MessageCarbons;
import rocks.xmpp.extensions.chatstates.ChatStateManager;
import rocks.xmpp.extensions.chatstates.model.ChatState;
import rocks.xmpp.extensions.commands.model.Command;
<<<<<<< HEAD
=======
import rocks.xmpp.extensions.component.accept.model.ComponentIQ;
import rocks.xmpp.extensions.component.accept.model.ComponentMessage;
import rocks.xmpp.extensions.component.accept.model.ComponentPresence;
import rocks.xmpp.extensions.component.accept.model.Handshake;
>>>>>>> d9b90ad0
import rocks.xmpp.extensions.delay.model.DelayedDelivery;
import rocks.xmpp.extensions.featureneg.model.FeatureNegotiation;
import rocks.xmpp.extensions.filetransfer.FileTransferManager;
import rocks.xmpp.extensions.forward.StanzaForwardingManager;
import rocks.xmpp.extensions.forward.model.Forwarded;
import rocks.xmpp.extensions.geoloc.GeoLocationManager;
import rocks.xmpp.extensions.geoloc.model.GeoLocation;
import rocks.xmpp.extensions.hashes.model.Hash;
import rocks.xmpp.extensions.httpauth.HttpAuthenticationManager;
import rocks.xmpp.extensions.httpauth.model.ConfirmationRequest;
import rocks.xmpp.extensions.idle.IdleManager;
import rocks.xmpp.extensions.idle.model.Idle;
import rocks.xmpp.extensions.invisible.InvisibilityManager;
import rocks.xmpp.extensions.invisible.model.InvisibleCommand;
import rocks.xmpp.extensions.jingle.JingleManager;
import rocks.xmpp.extensions.jingle.apps.filetransfer.model.JingleFileTransfer;
import rocks.xmpp.extensions.jingle.apps.rtp.model.Rtp;
import rocks.xmpp.extensions.jingle.model.Jingle;
import rocks.xmpp.extensions.jingle.transports.ibb.model.InBandBytestreamsTransportMethod;
import rocks.xmpp.extensions.jingle.transports.iceudp.model.IceUdpTransportMethod;
import rocks.xmpp.extensions.jingle.transports.s5b.model.S5bTransportMethod;
import rocks.xmpp.extensions.json.model.Json;
import rocks.xmpp.extensions.last.LastActivityManager;
import rocks.xmpp.extensions.last.model.LastActivity;
import rocks.xmpp.extensions.messagecorrect.MessageCorrectionManager;
import rocks.xmpp.extensions.messagecorrect.model.Replace;
import rocks.xmpp.extensions.mood.MoodManager;
import rocks.xmpp.extensions.mood.model.Mood;
import rocks.xmpp.extensions.muc.MultiUserChatManager;
import rocks.xmpp.extensions.muc.conference.model.DirectInvitation;
import rocks.xmpp.extensions.muc.model.Muc;
import rocks.xmpp.extensions.nick.model.Nickname;
import rocks.xmpp.extensions.offline.OfflineMessageManager;
import rocks.xmpp.extensions.offline.model.OfflineMessage;
import rocks.xmpp.extensions.oob.OutOfBandFileTransferManager;
import rocks.xmpp.extensions.oob.model.iq.OobIQ;
import rocks.xmpp.extensions.oob.model.x.OobX;
import rocks.xmpp.extensions.ping.PingManager;
import rocks.xmpp.extensions.ping.model.Ping;
import rocks.xmpp.extensions.privacy.PrivacyListManager;
import rocks.xmpp.extensions.privacy.model.Privacy;
import rocks.xmpp.extensions.pubsub.model.PubSub;
import rocks.xmpp.extensions.reach.ReachabilityManager;
import rocks.xmpp.extensions.reach.model.Reachability;
import rocks.xmpp.extensions.receipts.MessageDeliveryReceiptsManager;
import rocks.xmpp.extensions.receipts.model.MessageDeliveryReceipts;
import rocks.xmpp.extensions.register.RegistrationManager;
import rocks.xmpp.extensions.register.model.Registration;
import rocks.xmpp.extensions.register.model.feature.RegisterFeature;
import rocks.xmpp.extensions.rosterx.ContactExchangeManager;
import rocks.xmpp.extensions.rosterx.model.ContactExchange;
import rocks.xmpp.extensions.rpc.RpcManager;
import rocks.xmpp.extensions.rpc.model.Rpc;
import rocks.xmpp.extensions.rtt.RealTimeTextManager;
import rocks.xmpp.extensions.rtt.model.RealTimeText;
import rocks.xmpp.extensions.search.model.Search;
import rocks.xmpp.extensions.shim.HeaderManager;
import rocks.xmpp.extensions.shim.model.Headers;
import rocks.xmpp.extensions.si.StreamInitiationManager;
import rocks.xmpp.extensions.si.model.StreamInitiation;
import rocks.xmpp.extensions.si.profile.filetransfer.model.SIFileTransferOffer;
import rocks.xmpp.extensions.sm.model.StreamManagement;
import rocks.xmpp.extensions.time.EntityTimeManager;
import rocks.xmpp.extensions.time.model.EntityTime;
import rocks.xmpp.extensions.tune.model.Tune;
import rocks.xmpp.extensions.vcard.avatar.model.AvatarUpdate;
import rocks.xmpp.extensions.vcard.temp.VCardManager;
import rocks.xmpp.extensions.vcard.temp.model.VCard;
import rocks.xmpp.extensions.version.SoftwareVersionManager;
import rocks.xmpp.extensions.version.model.SoftwareVersion;

import java.security.MessageDigest;
import java.security.NoSuchAlgorithmException;
import java.util.Arrays;
import java.util.HashSet;
import java.util.Set;

/**
 * Registers extensions and manager classes, (which should be initialized during the start of a session) to the {@link rocks.xmpp.core.session.XmppSession}.
 *
 * @author Christian Schudt
 * @see rocks.xmpp.core.session.XmppSessionConfiguration.Builder#context(rocks.xmpp.core.session.context.CoreContext)
 */
public class ExtensionContext extends CoreContext {

    private static final String[] REGISTERED_HASH_ALGORITHMS = new String[]{"md5", "sha-1", "sha-224", "sha-256", "sha-384", "sha-512"};

    private static final Set<String> HASH_FEATURES = new HashSet<>();

    static {
        for (String algorithm : REGISTERED_HASH_ALGORITHMS) {
            try {
                MessageDigest.getInstance(algorithm);
                HASH_FEATURES.add("urn:xmpp:hash-function-text-names:" + algorithm);
            } catch (NoSuchAlgorithmException e) {
                // ignore
            }
        }
    }

    public ExtensionContext() {
        // no-args-default constructor needed for implicit instantiation
        this(new Extension[0]);
    }

    public ExtensionContext(Class<?>... extensions) {
        this(Arrays.asList(extensions).stream().map(Extension::of).toArray(Extension[]::new));
    }

    public ExtensionContext(Extension... extensions) {
        super(concatenateArrays(extensions,

                // XEP-0009: Jabber-RPC
                Extension.of(Rpc.NAMESPACE, RpcManager.class, false, Rpc.class),

                // XEP-0012: Last Activity
                Extension.of(LastActivity.NAMESPACE, LastActivityManager.class, true, LastActivity.class),

                // XEP-0013: Flexible Offline Message Retrieval
                Extension.of(OfflineMessage.NAMESPACE, OfflineMessageManager.class, false, OfflineMessage.class),

                // XEP-0016: Privacy Lists
                Extension.of(Privacy.NAMESPACE, PrivacyListManager.class, false, Privacy.class),

                // XEP-0020: Feature Negotiation
                Extension.of(FeatureNegotiation.NAMESPACE, true, FeatureNegotiation.class),

                // XEP-0033: Extended Stanza Addressing
                Extension.of(Addresses.class),

                // XEP-0045: Multi-User Chat
                Extension.of(Muc.NAMESPACE, MultiUserChatManager.class, true, Muc.class),

                // XEP-0047: In-Band Bytestreams
                Extension.of(InBandByteStream.NAMESPACE, InBandByteStreamManager.class, true, InBandByteStream.class),

                // XEP-0048: BookmarkStorage
                Extension.of(BookmarkStorage.class),

                // XEP-0050: Ad-Hoc Commands
                // TODO add manager class when implemented
                Extension.of(Command.NAMESPACE, false, Command.class),

                // XEP-0050: Ad-Hoc Commands
                Command.class,

                // XEP-0054: vcard-temp
                Extension.of(VCard.NAMESPACE, VCardManager.class, true, VCard.class),

                // XEP-0055: Jabber Search
                Extension.of(Search.class),

                // XEP-0060: Publish-Subscribe
                Extension.of(PubSub.class),

                // XEP-0065: SOCKS5 Bytestreams
                Extension.of(Socks5ByteStream.NAMESPACE, Socks5ByteStreamManager.class, true, Socks5ByteStream.class),

                // XEP-0066: Out of Band Data
                Extension.of(OobIQ.NAMESPACE, OutOfBandFileTransferManager.class, true, OobIQ.class),

                // XEP-0066: Out of Band Data
                Extension.of(OobX.NAMESPACE, false, OobX.class),

                // XEP-0070: Verifying HTTP Requests via XMPP
                Extension.of(ConfirmationRequest.NAMESPACE, HttpAuthenticationManager.class, false, ConfirmationRequest.class),

                // XEP-0077: In-Band Registration
                Extension.of(Registration.NAMESPACE, RegistrationManager.class, false, RegisterFeature.class, Registration.class),

                // XEP-0080: User Location
                Extension.of(GeoLocation.NAMESPACE, GeoLocationManager.class, true, false, GeoLocation.class),

                // XEP-0084: User Avatar
                Extension.of(AvatarMetadata.NAMESPACE, AvatarManager.class, true, false, AvatarMetadata.class),
                Extension.of(AvatarData.NAMESPACE, AvatarManager.class, false, AvatarData.class),

                // XEP-0085: Chat State Notifications
                Extension.of(ChatState.NAMESPACE, ChatStateManager.class, false, ChatState.class),

                // XEP-0092: Software Version
                Extension.of(SoftwareVersion.NAMESPACE, SoftwareVersionManager.class, true, SoftwareVersion.class),

                // XEP-0095: Stream Initiation
                Extension.of(StreamInitiation.NAMESPACE, StreamInitiationManager.class, true, StreamInitiation.class),

                // XEP-0096: SI File Transfer
                Extension.of(SIFileTransferOffer.NAMESPACE, FileTransferManager.class, true, SIFileTransferOffer.class),

                // XEP-0107: User Mood
                Extension.of(Mood.NAMESPACE, MoodManager.class, true, false, Mood.class),

                // XEP-0108: User Activity
                Extension.of(Activity.NAMESPACE, null, true, false, Activity.class),

                // XEP-0114: Jabber Component Protocol
                Extension.of(Handshake.class, ComponentMessage.class, ComponentPresence.class, ComponentIQ.class),

                // XEP-0115: Entity Capabilities
                Extension.of(EntityCapabilities.NAMESPACE, EntityCapabilitiesManager.class, true, EntityCapabilities.class),

                // XEP-0118: User Tune
                Extension.of(Tune.NAMESPACE, null, true, false, Tune.class),

                // XEP-0131: Stanza Headers and Internet Metadata
                Extension.of(Headers.NAMESPACE, HeaderManager.class, false, Headers.class),

                // XEP-0144: Roster Item Exchange
                Extension.of(ContactExchange.NAMESPACE, ContactExchangeManager.class, false, ContactExchange.class),

                // XEP-0152: Reachability Addresses
                Extension.of(Reachability.NAMESPACE, ReachabilityManager.class, false, Reachability.class),

                // XEP-0153: vCard-Based Avatars
                Extension.of(AvatarUpdate.NAMESPACE, AvatarManager.class, false, AvatarUpdate.class),

                // XEP-0166: Jingle
                Extension.of(Jingle.NAMESPACE, JingleManager.class, false, Jingle.class),

                // XEP-0167: Jingle RTP Sessions
                Extension.of(Rtp.NAMESPACE, null, false, Rtp.class),

                // XEP-0172: User Nickname
                Extension.of(Nickname.class),

                // XEP-0176: Jingle ICE-UDP Transport Method
                Extension.of(IceUdpTransportMethod.class),

                // XEP-0184: Message Delivery Receipts
                Extension.of(MessageDeliveryReceipts.NAMESPACE, MessageDeliveryReceiptsManager.class, false, MessageDeliveryReceipts.class),

                // XEP-0186: Invisible Command
                Extension.of(InvisibleCommand.NAMESPACE, InvisibilityManager.class, false, InvisibleCommand.class),

                // XEP-0191: Blocking Command
                Extension.of(BlockList.NAMESPACE, BlockingManager.class, false, BlockList.class),

                // XEP-0198: Stream Management
                Extension.of(StreamManagement.class),

                // XEP-0199: XMPP Ping
                Extension.of(Ping.NAMESPACE, PingManager.class, true, Ping.class),

                // XEP-0202: Entity Time
                Extension.of(EntityTime.NAMESPACE, EntityTimeManager.class, true, EntityTime.class),

                // XEP-0203: Delayed Delivery
                Extension.of(DelayedDelivery.class),

                // XEP-0224: Attention
                Extension.of(Attention.NAMESPACE, AttentionManager.class, false, Attention.class),

                // XEP-0231: Bits of Binary
                Extension.of(Data.NAMESPACE, null, false, Data.class),

                // XEP-0234: Jingle File Transfer
                Extension.of(JingleFileTransfer.NAMESPACE, FileTransferManager.class, false, JingleFileTransfer.class),

                // XEP-0249: Direct MUC Invitations
                Extension.of(DirectInvitation.NAMESPACE, MultiUserChatManager.class, true, DirectInvitation.class),

                // XEP-0260: Jingle SOCKS5 Bytestreams Transport Method
                Extension.of(S5bTransportMethod.NAMESPACE, null, false, S5bTransportMethod.class),

                // XEP-0261: Jingle In-Band Bytestreams Transport Method
                Extension.of(InBandBytestreamsTransportMethod.NAMESPACE, null, false, InBandBytestreamsTransportMethod.class),

                // XEP-0280: Message Carbons
                Extension.of(MessageCarbons.NAMESPACE, MessageCarbonsManager.class, false, MessageCarbons.class),

                // XEP-0297: Stanza Forwarding
                Extension.of(Forwarded.NAMESPACE, StanzaForwardingManager.class, false, Forwarded.class),

                // XEP-0300: Use of Cryptographic Hash Functions in XMPP
                Extension.of(Hash.NAMESPACE, null, HASH_FEATURES, true, Hash.class),

                // XEP-0301: In-Band Real Time Text
                Extension.of(RealTimeText.NAMESPACE, RealTimeTextManager.class, false, RealTimeText.class),

                // XEP-0308: Last Message Correction
                Extension.of(Replace.NAMESPACE, MessageCorrectionManager.class, false, Replace.class),

                // XEP-0319: Last User Interaction in Presence
                Extension.of(Idle.NAMESPACE, IdleManager.class, true, Idle.class),

                // XEP-0335: JSON Containers
                Extension.of(Json.class)
        ));
    }

    private static Extension[] concatenateArrays(Extension[] customExtensions, Extension... xmppExtensions) {
        Extension[] combined = Arrays.copyOf(customExtensions, customExtensions.length + xmppExtensions.length);
        System.arraycopy(xmppExtensions, 0, combined, customExtensions.length, xmppExtensions.length);
        return combined;
    }
}<|MERGE_RESOLUTION|>--- conflicted
+++ resolved
@@ -48,13 +48,10 @@
 import rocks.xmpp.extensions.chatstates.ChatStateManager;
 import rocks.xmpp.extensions.chatstates.model.ChatState;
 import rocks.xmpp.extensions.commands.model.Command;
-<<<<<<< HEAD
-=======
 import rocks.xmpp.extensions.component.accept.model.ComponentIQ;
 import rocks.xmpp.extensions.component.accept.model.ComponentMessage;
 import rocks.xmpp.extensions.component.accept.model.ComponentPresence;
 import rocks.xmpp.extensions.component.accept.model.Handshake;
->>>>>>> d9b90ad0
 import rocks.xmpp.extensions.delay.model.DelayedDelivery;
 import rocks.xmpp.extensions.featureneg.model.FeatureNegotiation;
 import rocks.xmpp.extensions.filetransfer.FileTransferManager;
@@ -198,9 +195,6 @@
                 // TODO add manager class when implemented
                 Extension.of(Command.NAMESPACE, false, Command.class),
 
-                // XEP-0050: Ad-Hoc Commands
-                Command.class,
-
                 // XEP-0054: vcard-temp
                 Extension.of(VCard.NAMESPACE, VCardManager.class, true, VCard.class),
 
