--- conflicted
+++ resolved
@@ -294,7 +294,7 @@
             connections.add(TcpConnectionConfiguration.getDefault().createConnection(this));
             connections.add(BoshConnectionConfiguration.getDefault().createConnection(this));
         } else {
-        	Arrays.stream(connectionConfigurations).map(connectionConfiguration -> connectionConfiguration.createConnection(this)).forEach(connections::add);
+            Arrays.stream(connectionConfigurations).map(connectionConfiguration -> connectionConfiguration.createConnection(this)).forEach(connections::add);
         }
 
         // Initialize the managers.
@@ -904,16 +904,16 @@
 
         // A default callback handler for username/password retrieval:
         login(authorizationId, callbacks -> Arrays.stream(callbacks).forEach(callback -> {
-                if (callback instanceof NameCallback) {
-                    ((NameCallback) callback).setName(user);
-                }
-                if (callback instanceof PasswordCallback) {
-                    ((PasswordCallback) callback).setPassword(password.toCharArray());
-                }
-                if (callback instanceof RealmCallback) {
-                    ((RealmCallback) callback).setText(((RealmCallback) callback).getDefaultText());
-                }
-            }), resource);
+            if (callback instanceof NameCallback) {
+                ((NameCallback) callback).setName(user);
+            }
+            if (callback instanceof PasswordCallback) {
+                ((PasswordCallback) callback).setPassword(password.toCharArray());
+            }
+            if (callback instanceof RealmCallback) {
+                ((RealmCallback) callback).setText(((RealmCallback) callback).getDefaultText());
+            }
+        }), resource);
     }
 
     /**
@@ -1149,15 +1149,10 @@
 
     private void notifyPresenceListeners(Presence presence, boolean inbound) {
         PresenceEvent presenceEvent = new PresenceEvent(this, presence, inbound);
-<<<<<<< HEAD
-        Iterable<PresenceListener> listeners = inbound ? inboundPresenceListeners : outboundPresenceListeners;
+        Iterable<Consumer<PresenceEvent>> listeners = inbound ? inboundPresenceListeners : outboundPresenceListeners;
         listeners.forEach(presenceListener -> {
-=======
-        Iterable<Consumer<PresenceEvent>> listeners = inbound ? inboundPresenceListeners : outboundPresenceListeners;
-        for (Consumer<PresenceEvent> presenceListener : listeners) {
->>>>>>> 9e6ad279
             try {
-            	presenceListener.accept(presenceEvent);
+                presenceListener.accept(presenceEvent);
             } catch (Exception e) {
                 logger.log(Level.WARNING, e.getMessage(), e);
             }
